# JupyterLab Extensions by Examples

![Github Actions Status](https://github.com/jtpio/jupyterlab-extension-examples/workflows/CI/badge.svg)
[![Binder](https://mybinder.org/badge_logo.svg)](https://mybinder.org/v2/gh/jtpio/jupyterlab-extension-examples/master?urlpath=lab)

## TL;DR

The goal of this repository is to show how to develop extensions on [JupyterLab](https://github.com/jupyterlab/jupyterlab).
It is presented as short tutorial series.

```bash
git clone https://github.com/jtpio/jupyterlab-extension-examples.git &&
  cd jupyterlab-extension-examples && \
  conda env create && \
  conda activate jupyterlab-extension-examples && \
  cd basics/hello-world && \
  jlpm && \
  jlpm run build && \
  jupyter labextension link .

# In another terminal
jupyter lab --watch
```

## Develop by Examples

You may find easier to learn how to extend `by examples` instead of going through the documentation.

Start with the [Hello World](basics/hello-world) and then jump to the topic you are interested in.

- [Hello World](basics/hello-world)
- [Signals](basics/signals)
- [Datagrid](basics/datagrid)
- [Command Palette](command-palette)
- [Commands](commands)
- [Main Menu](main-menu)
- [React Widget](react/react-widget)
- [Widgets](widget-tracker/widgets)
- [Jupyter Widgets](widget-tracker/jupyter-widgets)
- [Kernel Output](advanced/kernel-output)
- [Kernel Messaging](advanced/kernel-messaging)
- [Serving Files](advanced/serving-files)

You can expect from each example:

- An explanation of its functionality.
- A image or screencast showing its usage.
- The list of used JupyterLabo API and Contribution Points.
- Some code parts to explain the internal working.

We have structured the examples based on the [extension points](https://jupyterlab.readthedocs.io/en/stable/developer/extension_points.html). Browse the previews here after or skip them and [jump directly to the sections for developers](#prerequisites).

## Basic

| Example                           | Preview                                                             |
| --------------------------------- | ------------------------------------------------------------------- |
| [Hello World](basics/hello-world) |                                                                     |
| [Signals](basics/signals)         | [![Button with Signal](basics/signals/preview.png)](basics/signals) |
| [Datagrid](basics/datagrid)       | [![Datagrid](basics/datagrid/preview.png)](basics/datagrid)         |

<<<<<<< HEAD
## Command Palette
=======
- [State](./state)

- Widget Tracker
>>>>>>> 450815e7

| Example                            | Preview                                                             |
| ---------------------------------- | ------------------------------------------------------------------- |
| [Command Palette](command-palette) | [![Commmand Palette](command-palette/preview.png)](command-palette) |

## Commands

| Example              | Preview |
| -------------------- | ------- |
| [Commands](commands) |         |

## Menus

| Example                | Preview                             |
| ---------------------- | ----------------------------------- |
| [Main Menu](main-menu) | ![Main Menu](main-menu/preview.png) |

## React

| Example                            | Preview                                                               |
| ---------------------------------- | --------------------------------------------------------------------- |
| [React Widget](react/react-widget) | [![react-widget](react/react-widget/preview.gif)](react/react-widget) |

## Widget Tracker

| Example                                           | Preview                                                                                       |
| ------------------------------------------------- | --------------------------------------------------------------------------------------------- |
| [Widgets](widget-tracker/widgets)                 | [![Custom Tab](widget-tracker/widgets/preview.png)](widget-tracker/widgets)                   |
| [Jupyter Widgets](widget-tracker/jupyter-widgets) | [![Qgrid widget](widget-tracker/jupyter-widgets/preview.gif)](widget-tracker/jupyter-widgets) |

## Advanced

| Example                                       | Preview                                                                                |
| --------------------------------------------- | -------------------------------------------------------------------------------------- |
| [Kernel Output](advanced/kernel-output)       | [![OutputArea class](advanced/kernel-output/preview.gif)](advanced/kernel-output)      |
| [Kernel Messaging](advanced/kernel-messaging) | [![Kernel Messages](advanced/kernel-messaging/preview.gif)](advanced/kernel-messaging) |
| [Serving Files](advanced/serving-files)       |                                                                                        |

## Prerequisites

Writing an extension is not particularly difficult but requires very basic knowledge of JavaScript
and Typescript and potentially Python.

_Don't be scared of Typescript, even if you never coded in TypeScript before you touch
JupyterLab you will find it easier to understand than pure JavaScript if you have a
basic understanding of object oriented programming and types._

These examples are developed and tested on top of JupyterLab version 1.2.
You can create a [conda](https://docs.conda.io/en/latest/miniconda.html) environment to get started.

```bash
conda env create && \
  conda activate jupyterlab-extension-tutorial
```

## Develop and Use the Examples

> Build and Link all examples at once.

```bash
jlpm
jlpm build-ext
jlpm link-ext
jlpm build-jlab
jupyter lab
```

Clean the lib folders.

```bash
jlpm clean-ext
```

> Build and Link one example.

Go into the example directory you want to install, e.g. `cd ./basics/hello-world`, and run the following commands.

```bash
jlpm install
jlpm run build
jupyter labextension link .
```

Rebuild the JupyterLab application.

```bash
jlpm run build
jupyter lab build
```

Start JupyterLab in watch mode.

```bash
jupyter lab --watch
```

## About JupyterLab

JupyterLab can be used as a platform to combine existing data-science components into a
new powerful application that can be deployed remotely for many users. Some of the higher
level components that can be used are text editors, terminals, notebooks, interactive widgets,
filebrowser, renderers for different file formats that provide access to an enormous ecosystem
of libraries from different languages.

## JupyterLab Documentation

Complementary to these examples, you can rely on the official JupyterLab documentation.

- [Extension Developer Guide](https://jupyterlab.readthedocs.io/en/stable/developer/extension_dev.html)
- [Common Extension Points](https://jupyterlab.readthedocs.io/en/stable/developer/extension_points.html)
- [Astronomy Picture of the Day JupyterLab Extension](https://jupyterLab.readthedocs.io/en/stable/developer/extension_tutorial.html)

## Install a Published Extension

Once your extension is published (not part of these explanations), you can install it without source compilation.

```bash
jupyter labextension install <published_extension>
```<|MERGE_RESOLUTION|>--- conflicted
+++ resolved
@@ -34,6 +34,7 @@
 - [Command Palette](command-palette)
 - [Commands](commands)
 - [Main Menu](main-menu)
+- [State](state)
 - [React Widget](react/react-widget)
 - [Widgets](widget-tracker/widgets)
 - [Jupyter Widgets](widget-tracker/jupyter-widgets)
@@ -58,13 +59,7 @@
 | [Signals](basics/signals)         | [![Button with Signal](basics/signals/preview.png)](basics/signals) |
 | [Datagrid](basics/datagrid)       | [![Datagrid](basics/datagrid/preview.png)](basics/datagrid)         |
 
-<<<<<<< HEAD
 ## Command Palette
-=======
-- [State](./state)
-
-- Widget Tracker
->>>>>>> 450815e7
 
 | Example                            | Preview                                                             |
 | ---------------------------------- | ------------------------------------------------------------------- |
@@ -78,9 +73,15 @@
 
 ## Menus
 
-| Example                | Preview                             |
-| ---------------------- | ----------------------------------- |
-| [Main Menu](main-menu) | ![Main Menu](main-menu/preview.png) |
+| Example                | Preview                                          |
+| ---------------------- | ------------------------------------------------ |
+| [Main Menu](main-menu) | [![Main Menu](main-menu/preview.png)](main-menu) |
+
+## State
+
+| Example        | Preview                              |
+| -------------- | ------------------------------------ |
+| [State](state) | [![State](state/preview.gif)](state) |
 
 ## React
 
