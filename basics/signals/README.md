--- conflicted
+++ resolved
@@ -132,10 +132,4 @@
 a big red button is clicked. It is not very spectacular but the signaling is
 conceptualy important for building extensions. It looks like this:
 
-<<<<<<< HEAD
-![Button with Signal](preview.png)
-
-[Click here for the final extension: signals](signals)
-=======
-![Button with Signal](../../_images/button_with_signal.png)
->>>>>>> 8d6179ab
+![Button with Signal](preview.png)