--- conflicted
+++ resolved
@@ -42,18 +42,11 @@
     "watch:src": "tsc -w"
   },
   "dependencies": {
-<<<<<<< HEAD
-    "@jupyterlab/application": "^3.0.0-beta.1",
-    "@jupyterlab/mainmenu": "^3.0.0-beta.1",
-    "@jupyterlab/translation": "^3.0.0-beta.1",
-    "@lumino/algorithm": "^1.2.3",
-    "@lumino/coreutils": "^1.3.1",
-=======
     "@jupyterlab/application": "~3.0.0-beta.4",
     "@jupyterlab/mainmenu": "~3.0.0-beta.4",
+    "@jupyterlab/translation": "^3.0.0-beta.4",
     "@lumino/algorithm": "^1.3.3",
     "@lumino/coreutils": "^1.5.3",
->>>>>>> ab5aefa4
     "@lumino/datagrid": "^0.5.2",
     "@lumino/disposable": "^1.4.3"
   },
